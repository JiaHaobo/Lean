--- conflicted
+++ resolved
@@ -323,21 +323,13 @@
                     }
 
                     //Add other fixed parameters.
-<<<<<<< HEAD
-                    runtimeStatistics.Add("Unrealized:", _algorithm.Portfolio.TotalUnrealizedProfit.ToString("C"));
-                    runtimeStatistics.Add("Fees:", _algorithm.Portfolio.TotalFees.ToString("C"));
-                    runtimeStatistics.Add("Net Profit:", _algorithm.Portfolio.TotalProfit.ToString("C"));
-                    runtimeStatistics.Add("Return:", ((_algorithm.Portfolio.TotalPortfolioValue - Engine.SetupHandler.StartingCapital) / Engine.SetupHandler.StartingCapital).ToString("P"));
-                    runtimeStatistics.Add("Holdings:", _algorithm.Portfolio.TotalHoldingsValue.ToString("C"));
-                    runtimeStatistics.Add("Volume:", _algorithm.Portfolio.TotalSaleVolume.ToString("C"));
-=======
+
                     runtimeStatistics.Add("Unrealized:", "$" + _algorithm.Portfolio.TotalUnrealizedProfit.ToString("N2"));
                     runtimeStatistics.Add("Fees:", "-$" + _algorithm.Portfolio.TotalFees.ToString("N2"));
                     runtimeStatistics.Add("Net Profit:", "$" + _algorithm.Portfolio.TotalProfit.ToString("N2"));
                     runtimeStatistics.Add("Return:", (Math.Abs(Engine.SetupHandler.StartingCapital - _algorithm.Portfolio.TotalPortfolioValue) / Engine.SetupHandler.StartingCapital).ToString("P"));
                     runtimeStatistics.Add("Holdings:", "$" + _algorithm.Portfolio.TotalHoldingsValue.ToString("N2"));
                     runtimeStatistics.Add("Volume:", "$" + _algorithm.Portfolio.TotalSaleVolume.ToString("N2"));
->>>>>>> 354322a4
 
                     // since we're sending multiple packets, let's do it async and forget about it
                     Task.Factory.StartNew(() =>
